from __future__ import absolute_import
from __future__ import division
from __future__ import print_function
from __future__ import unicode_literals

import logging
import os
import shutil
import tempfile
import time
import uuid
import zipfile
from threading import Thread

import six
import typing
from gevent.pywsgi import WSGIServer
from requests.exceptions import InvalidURL, RequestException
from six import string_types
from typing import Text, List, Optional, Callable, Any, Dict, Union

import rasa_core
from rasa_core import training, constants
from rasa_core.channels import UserMessage, OutputChannel, InputChannel
from rasa_core.constants import DEFAULT_REQUEST_TIMEOUT
from rasa_core.dispatcher import Dispatcher
from rasa_core.domain import Domain, check_domain_sanity
from rasa_core.exceptions import AgentNotReady
from rasa_core.interpreter import NaturalLanguageInterpreter
from rasa_core.nlg import NaturalLanguageGenerator
from rasa_core.policies import Policy
from rasa_core.policies.ensemble import SimplePolicyEnsemble, PolicyEnsemble
from rasa_core.policies.memoization import MemoizationPolicy
from rasa_core.processor import MessageProcessor
from rasa_core.tracker_store import InMemoryTrackerStore, TrackerStore
from rasa_core.trackers import DialogueStateTracker
from rasa_core.utils import EndpointConfig
from rasa_nlu.utils import is_url

logger = logging.getLogger(__name__)

if typing.TYPE_CHECKING:
    # noinspection PyPep8Naming
    from rasa_core.nlg import NaturalLanguageGenerator as NLG

if six.PY2:
    # noinspection PyUnresolvedReferences
    from StringIO import StringIO as IOReader
else:
    from io import BytesIO as IOReader


def load_from_server(interpreter=None,  # type: NaturalLanguageInterpreter
                     generator=None,  # type: Union[EndpointConfig, NLG]
                     tracker_store=None,  # type: Optional[TrackerStore]
                     action_endpoint=None,  # type: Optional[EndpointConfig]
                     model_server=None,  # type: Optional[EndpointConfig]
                     wait_time_between_pulls=None,  # type: Optional[int]
                     ):
    # type: (...) -> Agent
    """Load a persisted model from a server."""

    agent = Agent(interpreter=interpreter,
                  generator=generator,
                  tracker_store=tracker_store,
                  action_endpoint=action_endpoint)

    if wait_time_between_pulls:
        # continuously pull the model every `wait_time_between_pulls` seconds
        start_model_pulling_in_worker(model_server,
                                      wait_time_between_pulls,
                                      agent)
    else:
        # just pull the model once
        _update_model_from_server(model_server, agent)

    return agent


def _init_model_from_server(model_server):
    # type: (EndpointConfig) -> Optional[(Domain, PolicyEnsemble, Text)]
    """Initialise a Rasa Core model from a URL."""

    if not is_url(model_server.url):
        raise InvalidURL(model_server.url)

    model_directory = tempfile.mkdtemp()

    fingerprint = _pull_model_and_fingerprint(model_server,
                                              model_directory,
                                              fingerprint=None)

    return fingerprint, model_directory


def _update_model_from_server(
        model_server,  # type: EndpointConfig
        agent,  # type: Agent
):
    # type: (...) -> None
    """Load a zipped Rasa Core model from a URL and update the passed agent."""

    if not is_url(model_server.url):
        raise InvalidURL(model_server.url)

    model_directory = tempfile.mkdtemp()

    new_model_fingerprint = _pull_model_and_fingerprint(
            model_server, model_directory, agent.fingerprint)
    if new_model_fingerprint:
        domain_path = os.path.join(os.path.abspath(model_directory),
                                   "domain.yml")
        domain = Domain.load(domain_path)
        policy_ensemble = PolicyEnsemble.load(model_directory)
        agent.update_model(domain, policy_ensemble, new_model_fingerprint)
    else:
        logger.debug("No new model found at "
                     "URL {}".format(model_server.url))


def _pull_model_and_fingerprint(model_server, model_directory, fingerprint):
    # type: (EndpointConfig, Text, Optional[Text]) -> Optional[Text]
    """Queries the model server and returns the value of the response's

    <ETag> header which contains the model hash."""
    header = {"If-None-Match": fingerprint}
    try:
        logger.debug("Requesting model from server {}..."
                     "".format(model_server.url))
        response = model_server.request(method="GET",
                                        headers=header,
                                        timeout=DEFAULT_REQUEST_TIMEOUT)
    except RequestException as e:
        logger.warning("Tried to fetch model from server, but couldn't reach "
                       "server. We'll retry later... Error: {}."
                       "".format(e))
        return None

    if response.status_code == 204:
        logger.debug("Model server returned 204 status code, indicating "
                     "that no new model is available. "
                     "Current fingerprint: {}".format(fingerprint))
        return response.headers.get("ETag")
    elif response.status_code == 404:
        logger.debug("Model server didn't find a model for our request. "
                     "Probably no one did train a model for the project "
                     "and tag combination yet.")
        return None
    elif response.status_code != 200:
        logger.warning("Tried to fetch model from server, but server response "
                       "status code is {}. We'll retry later..."
                       "".format(response.status_code))
        return None

    zip_ref = zipfile.ZipFile(IOReader(response.content))
    zip_ref.extractall(model_directory)
    logger.debug("Unzipped model to {}"
                 "".format(os.path.abspath(model_directory)))

    # get the new fingerprint
    return response.headers.get("ETag")


def _run_model_pulling_worker(model_server, wait_time_between_pulls, agent):
    # type: (EndpointConfig, int, Agent) -> None
    while True:
        _update_model_from_server(model_server, agent)
        time.sleep(wait_time_between_pulls)


def start_model_pulling_in_worker(model_server, wait_time_between_pulls, agent):
    # type: (EndpointConfig, int, Agent) -> None

    worker = Thread(target=_run_model_pulling_worker,
                    args=(model_server, wait_time_between_pulls, agent))
    worker.setDaemon(True)
    worker.start()


class Agent(object):
    """The Agent class provides a convenient interface for the most important
     Rasa Core functionality.

     This includes training, handling messages, loading a dialogue model,
     getting the next action, and handling a channel."""

    def __init__(
            self,
            domain=None,  # type: Union[Text, Domain]
            policies=None,  # type: Union[PolicyEnsemble, List[Policy], None]
            interpreter=None,  # type: Optional[NaturalLanguageInterpreter]
            generator=None,  # type: Union[EndpointConfig, NLG, None]
            tracker_store=None,  # type: Optional[TrackerStore]
            action_endpoint=None,  # type: Optional[EndpointConfig]
            fingerprint=None  # type: Optional[Text]
    ):
        # Initializing variables with the passed parameters.
        self.domain = self._create_domain(domain)
        self.policy_ensemble = self._create_ensemble(policies)

        if not isinstance(interpreter, NaturalLanguageInterpreter):
            if interpreter is not None:
                logger.warning(
                        "Passing a value for interpreter to an agent "
                        "where the value is not an interpreter "
                        "is deprecated. Construct the interpreter, before"
                        "passing it to the agent, e.g. "
                        "`interpreter = NaturalLanguageInterpreter.create("
                        "nlu)`.")
            interpreter = NaturalLanguageInterpreter.create(interpreter, None)

        self.interpreter = interpreter

        self.nlg = NaturalLanguageGenerator.create(generator, self.domain)
        self.tracker_store = self.create_tracker_store(
                tracker_store, self.domain)
        self.action_endpoint = action_endpoint

        self._set_fingerprint(fingerprint)

    def update_model(
            self,
            domain,  # type: Union[Text, Domain]
            policies,  # type: Union[PolicyEnsemble, List[Policy], None]
            fingerprint  # type: Optional[Text]
    ):
        self.domain = domain
        self.policy_ensemble = self._create_ensemble(policies)

        self._set_fingerprint(fingerprint)

        # update domain on all instances
        self.tracker_store.domain = domain
        if hasattr(self.nlg, "templates"):
            self.nlg.templates = domain.templates or []

    @classmethod
    def load(cls,
             path,  # type: Text
             interpreter=None,  # type: Optional[NaturalLanguageInterpreter]
             generator=None,  # type: Union[EndpointConfig, NLG]
             tracker_store=None,  # type: Optional[TrackerStore]
             action_endpoint=None,  # type: Optional[EndpointConfig]
             ):
        # type: (...) -> Agent
        """Load a persisted model from the passed path."""

        if not path:
            raise ValueError("You need to provide a valid directory where "
                             "to load the agent from when calling "
                             "`Agent.load`.")

        if os.path.isfile(path):
            raise ValueError("You are trying to load a MODEL from a file "
                             "('{}'), which is not possible. \n"
                             "The persisted path should be a directory "
                             "containing the various model files. \n\n"
                             "If you want to load training data instead of "
                             "a model, use `agent.load_data(...)` "
                             "instead.".format(path))

        domain = Domain.load(os.path.join(path, "domain.yml"))
        ensemble = PolicyEnsemble.load(path) if path else None

        # ensures the domain hasn't changed between test and train
        domain.compare_with_specification(path)

        return cls(domain=domain,
                   policies=ensemble,
                   interpreter=interpreter,
                   generator=generator,
                   tracker_store=tracker_store,
                   action_endpoint=action_endpoint)

    def is_ready(self):
        """Check if all necessary components are instantiated to use agent."""
        return (self.interpreter is not None and
                self.tracker_store is not None and
                self.policy_ensemble is not None)

    def handle_message(
            self,
            message,  # type: UserMessage
            message_preprocessor=None,  # type: Optional[Callable[[Text], Text]]
            **kwargs
    ):
        # type: (...) -> Optional[List[Text]]
        """Handle a single message."""

        if not isinstance(message, UserMessage):
            logger.warning("Passing a text to `agent.handle_message(...)` is "
                           "deprecated. Rather use `agent.handle_text(...)`.")
            return self.handle_text(message,
                                    message_preprocessor=message_preprocessor,
                                    **kwargs)

        def noop(_):
            logger.info("Ignoring message as there is no agent to handle it.")
            return None

        if not self.is_ready():
            return noop(message)  #

        processor = self._create_processor(message_preprocessor)
        return processor.handle_message(message)

    # noinspection PyUnusedLocal
    def predict_next(
            self,
            sender_id,
            **kwargs
    ):
        # type: (Text, Any) -> Dict[Text, Any]
        """Handle a single message."""

        processor = self._create_processor()
        return processor.predict_next(sender_id)

    # noinspection PyUnusedLocal
    def log_message(
            self,
            message,  # type: UserMessage
            message_preprocessor=None,  # type: Optional[Callable[[Text], Text]]
            **kwargs  # type: Any
    ):
        # type: (...) -> Dict[Text, Any]
        """Append a message to a dialogue - does not predict actions."""

        processor = self._create_processor(message_preprocessor)
        tracker = processor.log_message(message)
        return tracker.current_state(should_include_events=True)

    def execute_action(
            self,
            sender_id,  # type: Text
            action,  # type: Text
            output_channel  # type: OutputChannel
    ):
        # type: (...) -> DialogueStateTracker
        """Handle a single message."""

        processor = self._create_processor()
        dispatcher = Dispatcher(sender_id,
                                output_channel,
                                self.nlg)
        return processor.execute_action(sender_id, action, dispatcher)

    def handle_text(
            self,
            text_message,  # type: Union[Text, Dict[Text, Any]]
            message_preprocessor=None,  # type: Optional[Callable[[Text], Text]]
            output_channel=None,  # type: Optional[OutputChannel]
            sender_id=UserMessage.DEFAULT_SENDER_ID  # type: Optional[Text]
    ):
        # type: (...) -> Optional[List[Text]]
        """Handle a single message.

        If a message preprocessor is passed, the message will be passed to that
        function first and the return value is then used as the
        input for the dialogue engine.

        The return value of this function depends on the ``output_channel``. If
        the output channel is not set, set to ``None``, or set
        to ``CollectingOutputChannel`` this function will return the messages
        the bot wants to respond.

        :Example:

            >>> from rasa_core.agent import Agent
            >>> from rasa_core.interpreter import RasaNLUInterpreter
            >>> interpreter = RasaNLUInterpreter(
            ... "examples/restaurantbot/models/nlu/current")
            >>> agent = Agent.load("examples/restaurantbot/models/dialogue",
            ... interpreter=interpreter)
            >>> agent.handle_text("hello")
            [u'how can I help you?']

        """

        if isinstance(text_message, string_types):
            text_message = {"text": text_message}

        msg = UserMessage(text_message.get("text"),
                          output_channel,
                          sender_id)

        return self.handle_message(msg, message_preprocessor)

    def toggle_memoization(
            self,
            activate  # type: bool
    ):
        # type: (...) -> None
        """Toggles the memoization on and off.

        If a memoization policy is present in the ensemble, this will toggle
        the prediction of that policy. When set to ``False`` the Memoization
        policies present in the policy ensemble will not make any predictions.
        Hence, the prediction result from the ensemble always needs to come
        from a different policy (e.g. ``KerasPolicy``). Useful to test
        prediction
        capabilities of an ensemble when ignoring memorized turns from the
        training data."""

        if not self.policy_ensemble:
            return

        for p in self.policy_ensemble.policies:
            # explicitly ignore inheritance (e.g. augmented memoization policy)
            if type(p) == MemoizationPolicy:
                p.toggle(activate)

    def continue_training(self,
                          trackers,
                          **kwargs
                          ):
        # type: (List[DialogueStateTracker], Any) -> None

        if not self.is_ready():
            raise AgentNotReady("Can't continue training without a policy "
                                "ensemble.")

        self.policy_ensemble.continue_training(trackers,
                                               self.domain,
                                               **kwargs)
        self._set_fingerprint()

    def load_data(self,
                  resource_name,  # type: Text
                  remove_duplicates=True,  # type: bool
                  unique_last_num_states=None,  # type: Optional[int]
                  augmentation_factor=20,  # type: int
                  tracker_limit=None,  # type: Optional[int]
                  use_story_concatenation=True,  # type: bool
<<<<<<< HEAD
                  exclusion_file=None,  # type: Text
                  exclusion_percentage=None  # type: int
=======
                  debug_plots=False  # type: bool
>>>>>>> e3eda2ee
                  ):
        # type: (...) -> List[DialogueStateTracker]
        """Load training data from a resource."""

<<<<<<< HEAD
        return training.load_data(resource_name, self.domain, remove_duplicates,
                                  augmentation_factor, max_number_of_trackers,
                                  tracker_limit, use_story_concatenation,
                                  exclusion_file=exclusion_file,
                                  exclusion_percentage=exclusion_percentage)
=======
        # find maximum max_history
        # and if all featurizers are MaxHistoryTrackerFeaturizer
        max_max_history = 0
        all_max_history_featurizers = True
        for policy in self.policy_ensemble.policies:
            if hasattr(policy.featurizer, 'max_history'):
                max_max_history = max(policy.featurizer.max_history,
                                      max_max_history)
            elif policy.featurizer is not None:
                all_max_history_featurizers = False

        if unique_last_num_states is None:
            # for speed up of data generation
            # automatically detect unique_last_num_states
            # if it was not set and
            # if all featurizers are MaxHistoryTrackerFeaturizer
            if all_max_history_featurizers:
                unique_last_num_states = max_max_history
        elif unique_last_num_states < max_max_history:
            # possibility of data loss
            logger.warning("unique_last_num_states={} but "
                           "maximum max_history={}."
                           "Possibility of data loss. "
                           "It is recommended to set "
                           "unique_last_num_states to "
                           "at least maximum max_history."
                           "".format(unique_last_num_states, max_max_history))

        return training.load_data(resource_name, self.domain,
                                  remove_duplicates, unique_last_num_states,
                                  augmentation_factor,
                                  tracker_limit, use_story_concatenation,
                                  debug_plots)
>>>>>>> e3eda2ee

    def train(self,
              training_trackers,  # type: List[DialogueStateTracker]
              **kwargs  # type: Any
              ):
        # type: (...) -> None
        """Train the policies / policy ensemble using dialogue data from file.

            :param training_trackers: trackers to train on
            :param kwargs: additional arguments passed to the underlying ML
                           trainer (e.g. keras parameters)
        """

        if not self.is_ready():
            raise AgentNotReady("Can't train without a policy ensemble.")

        # deprecation tests
        if kwargs.get('featurizer') or kwargs.get('max_history'):
            raise Exception("Passing `featurizer` and `max_history` "
                            "to `agent.train(...)` is not supported anymore. "
                            "Pass appropriate featurizer "
                            "directly to the policy instead. More info "
                            "https://rasa.com/docs/core/migrations.html#x-to"
                            "-0-9-0")

        if isinstance(training_trackers, string_types):
            # the user most likely passed in a file name to load training
            # data from
            raise Exception("Passing a file name to `agent.train(...)` is "
                            "not supported anymore. Rather load the data with "
                            "`data = agent.load_data(file_name)` and pass it "
                            "to `agent.train(data)`.")

        logger.debug("Agent trainer got kwargs: {}".format(kwargs))
        check_domain_sanity(self.domain)

        self.policy_ensemble.train(training_trackers, self.domain,
                                   **kwargs)
        self._set_fingerprint()

    def handle_channels(self, channels,
                        http_port=constants.DEFAULT_SERVER_PORT,
                        serve_forever=True):
        # type: (List[InputChannel], int, bool) -> WSGIServer
        """Start a webserver attaching the input channels and handling msgs.

        If ``serve_forever`` is set to ``True``, this call will be blocking.
        Otherwise the webserver will be started, and the method will
        return afterwards."""
        from flask import Flask

        app = Flask(__name__)
        rasa_core.channels.channel.register(channels,
                                            app,
                                            self.handle_message,
                                            route="/webhooks/")

        http_server = WSGIServer(('0.0.0.0', http_port), app)
        http_server.start()

        if serve_forever:
            http_server.serve_forever()
        return http_server

    def _set_fingerprint(self, fingerprint=None):
        # type: (Optional[Text]) -> None

        if fingerprint:
            self.fingerprint = fingerprint
        else:
            self.fingerprint = uuid.uuid4().hex

    @staticmethod
    def _clear_model_directory(model_path):
        # type: (Text) -> None
        """Remove existing files from model directory.

        Only removes files if the directory seems to contain a previously
        persisted model. Otherwise does nothing to avoid deleting
        `/` by accident."""

        if not os.path.exists(model_path):
            return

        domain_spec_path = os.path.join(model_path, 'policy_metadata.json')
        # check if there were a model before
        if os.path.exists(domain_spec_path):
            logger.info("Model directory {} exists and contains old "
                        "model files. All files will be overwritten."
                        "".format(model_path))
            shutil.rmtree(model_path)
        else:
            logger.debug("Model directory {} exists, but does not contain "
                         "all old model files. Some files might be "
                         "overwritten.".format(model_path))

    def persist(self, model_path, dump_flattened_stories=False):
        # type: (Text, bool) -> None
        """Persists this agent into a directory for later loading and usage."""

        if not self.is_ready():
            raise AgentNotReady("Can't persist without a policy ensemble.")

        self._clear_model_directory(model_path)

        self.policy_ensemble.persist(model_path, dump_flattened_stories)
        self.domain.persist(os.path.join(model_path, "domain.yml"))
        self.domain.persist_specification(model_path)

        logger.info("Persisted model to '{}'"
                    "".format(os.path.abspath(model_path)))

    def visualize(self,
                  resource_name,  # type: Text
                  output_file,  # type: Text
                  max_history,  # type: int
                  nlu_training_data=None,  # type: Optional[Text]
                  should_merge_nodes=True,  # type: bool
                  fontsize=12  # type: int
                  ):
        # type: (...) -> None
        from rasa_core.training.visualization import visualize_stories
        from rasa_core.training.dsl import StoryFileReader
        """Visualize the loaded training data from the resource."""

        story_steps = StoryFileReader.read_from_folder(resource_name,
                                                       self.domain)
        visualize_stories(story_steps, self.domain, output_file, max_history,
                          self.interpreter, nlu_training_data,
                          should_merge_nodes, fontsize)

    def _ensure_agent_is_ready(self):
        # type: () -> None
        """Checks that an interpreter and a tracker store are set.

        Necessary before a processor can be instantiated from this agent.
        Raises an exception if any argument is missing."""

        if not self.is_ready():
            raise AgentNotReady("Agent needs to be prepared before usage. "
                                "You need to set an interpreter, a policy "
                                "ensemble as well as a tracker store.")

    def _create_processor(self, preprocessor=None):
        # type: (Optional[Callable[[Text], Text]]) -> MessageProcessor
        """Instantiates a processor based on the set state of the agent."""
        # Checks that the interpreter and tracker store are set and
        # creates a processor
        self._ensure_agent_is_ready()
        return MessageProcessor(
                self.interpreter,
                self.policy_ensemble,
                self.domain,
                self.tracker_store,
                self.nlg,
                action_endpoint=self.action_endpoint,
                message_preprocessor=preprocessor)

    @staticmethod
    def _create_domain(domain):
        # type: (Union[None, Domain, Text]) -> Domain

        if isinstance(domain, string_types):
            return Domain.load(domain)
        elif isinstance(domain, Domain):
            return domain
        elif domain is not None:
            raise ValueError(
                    "Invalid param `domain`. Expected a path to a domain "
                    "specification or a domain instance. But got "
                    "type '{}' with value '{}'".format(type(domain), domain))

    @staticmethod
    def create_tracker_store(store, domain):
        # type: (Optional[TrackerStore], Domain) -> TrackerStore
        if store is not None:
            store.domain = domain
            return store
        else:
            return InMemoryTrackerStore(domain)

    @staticmethod
    def _create_ensemble(
            policies  # type: Union[List[Policy], PolicyEnsemble, None]
    ):
        # type: (...) -> Optional[PolicyEnsemble]
        if policies is None:
            return None
        if isinstance(policies, list):
            return SimplePolicyEnsemble(policies)
        elif isinstance(policies, PolicyEnsemble):
            return policies
        else:
            passed_type = type(policies).__name__
            raise ValueError(
                    "Invalid param `policies`. Passed object is "
                    "of type '{}', but should be policy, an array of "
                    "policies, or a policy ensemble".format(passed_type))<|MERGE_RESOLUTION|>--- conflicted
+++ resolved
@@ -432,23 +432,13 @@
                   augmentation_factor=20,  # type: int
                   tracker_limit=None,  # type: Optional[int]
                   use_story_concatenation=True,  # type: bool
-<<<<<<< HEAD
+                  debug_plots=False,  # type: bool
                   exclusion_file=None,  # type: Text
                   exclusion_percentage=None  # type: int
-=======
-                  debug_plots=False  # type: bool
->>>>>>> e3eda2ee
                   ):
         # type: (...) -> List[DialogueStateTracker]
         """Load training data from a resource."""
 
-<<<<<<< HEAD
-        return training.load_data(resource_name, self.domain, remove_duplicates,
-                                  augmentation_factor, max_number_of_trackers,
-                                  tracker_limit, use_story_concatenation,
-                                  exclusion_file=exclusion_file,
-                                  exclusion_percentage=exclusion_percentage)
-=======
         # find maximum max_history
         # and if all featurizers are MaxHistoryTrackerFeaturizer
         max_max_history = 0
@@ -481,8 +471,9 @@
                                   remove_duplicates, unique_last_num_states,
                                   augmentation_factor,
                                   tracker_limit, use_story_concatenation,
-                                  debug_plots)
->>>>>>> e3eda2ee
+                                  debug_plots,
+                                  exclusion_file=exclusion_file,
+                                  exclusion_percentage=exclusion_percentage)
 
     def train(self,
               training_trackers,  # type: List[DialogueStateTracker]
