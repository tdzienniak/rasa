help:
	@echo "    train-core"
	@echo "        Train a dialogue model using Rasa core."
	@echo "    run-core"
	@echo "        Spin up the core server on the command line"
	@echo "    run-actions"
	@echo "        Spin up the action server"
	@echo "    run"
	@echo "        Spin up both core and the action server"
	@echo "    visualize"
	@echo "        Show your stories as a graph"


train-core:
	python -m rasa.core.train -s data/stories.md -d domain.yml -o models/dialogue --debug

run-core:
	python -m rasa.core.run --core models/dialogue --nlu models/nlu/current --verbose --endpoints endpoints.yml

run-actions:
	python -m rasa.core_sdk.endpoint --actions actions

run:
	make run-actions&
	make run-core

train-interactive:
	python -m rasa.core.train interactive -s data/stories.md -d domain.yml -o models/dialogue --verbose --endpoints endpoints.yml

visualize:
	python -m rasa.core.visualize -s data/stories.md -d domain.yml -o story_graph.html

train-nlu:
<<<<<<< HEAD
	python -m rasa_nlu.train -c config.yml --fixed_model_name current --data data/nlu.md -o models --project nlu --verbose
=======
	python -m rasa_nlu.train -c nlu_tensorflow.yml --fixed_model_name current --data data/nlu_data.md -o models --project nlu --verbose

evaluate-core:
	python -m rasa_core.evaluate --core models/dialogue -s data/stories.md --fail_on_prediction_errors
>>>>>>> 7362048d
<|MERGE_RESOLUTION|>--- conflicted
+++ resolved
@@ -31,11 +31,7 @@
 	python -m rasa.core.visualize -s data/stories.md -d domain.yml -o story_graph.html
 
 train-nlu:
-<<<<<<< HEAD
 	python -m rasa_nlu.train -c config.yml --fixed_model_name current --data data/nlu.md -o models --project nlu --verbose
-=======
-	python -m rasa_nlu.train -c nlu_tensorflow.yml --fixed_model_name current --data data/nlu_data.md -o models --project nlu --verbose
 
-evaluate-core:
-	python -m rasa_core.evaluate --core models/dialogue -s data/stories.md --fail_on_prediction_errors
->>>>>>> 7362048d
+test-core:
+	python -m rasa.core.test --core models/dialogue -s data/stories.md --fail_on_prediction_errors