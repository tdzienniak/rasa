--- conflicted
+++ resolved
@@ -20,9 +20,6 @@
     author_email='alan@golastmile.com',
     url="https://rasa.ai",
     keywords=["NLP", "bots"],
-<<<<<<< HEAD
-    download_url="https://github.com/golastmile/rasa_nlu/tarball/0.5.0"
-=======
     download_url="https://github.com/golastmile/rasa_nlu/tarball/0.6-beta"
->>>>>>> a4a5ddcd
+
 )