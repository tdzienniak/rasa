--- conflicted
+++ resolved
@@ -64,17 +64,11 @@
     "rasa_core_sdk~=0.12.1",
     "colorclass~=2.2",
     "terminaltables~=3.1",
-<<<<<<< HEAD
-    "PyInquirer~=1.0",
-    "prompt_toolkit==1.0.14",
     "sanic~=0.8.0",
     "sanic-cors~=0.9.0",
     "sanic-jwt~=1.2",
     "aiohttp~=3.3",
-=======
     "questionary~=1.0",
-    "flask-jwt-simple~=0.0.3",
->>>>>>> 5fc0517d
     "python-socketio>=2.1.1,<3",
     "python-engineio~=3.0",
     "pydot~=1.2",
