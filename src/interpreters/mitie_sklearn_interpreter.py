from mitie import named_entity_extractor
import cloudpickle
from rasa_nlu import Interpreter
from rasa_nlu.featurizers.mitie_featurizer import MITIEFeaturizer
from rasa_nlu.tokenizers.mitie_tokenizer import MITIETokenizer
import json
import codecs


class MITIESklearnInterpreter(Interpreter):
<<<<<<< HEAD
    def __init__(self, metadata, entity_synonyms=None):
        self.extractor = named_entity_extractor(metadata["entity_extractor"])  # ,metadata["feature_extractor"])
        self.classifier = text_categorizer(metadata["intent_classifier"])  # ,metadata["feature_extractor"])
=======
    def __init__(self, intent_classifier_file=None, entity_extractor_file=None, feature_extractor_file=None, **kwargs):
        if entity_extractor_file:
            self.extractor = named_entity_extractor(entity_extractor_file)  # ,metadata["feature_extractor"])
        with open(intent_classifier_file, 'rb') as f:
            self.classifier = cloudpickle.load(f)
        self.featurizer = MITIEFeaturizer(feature_extractor_file)
>>>>>>> debf0de2
        self.tokenizer = MITIETokenizer()
        self.ent_synonyms = None
        if entity_synonyms:
            self.ent_synonyms = Interpreter.load_synonyms(entity_synonyms)

    def get_entities(self, tokens):
        d = {}
        entities = self.extractor.extract_entities(tokens)
        for e in entities:
            _range = e[0]
            d[e[1]] = " ".join(tokens[i] for i in _range)
        return d

    def get_intent(self, text):
        """Returns the most likely intent and its probability for the input text.

        :param text: text to classify
        :return: tuple of most likely intent name and its probability"""
        if self.classifier:
            X = self.featurizer.create_bow_vecs([text])
            intent_ids, probabilities = self.classifier.predict(X)
            intents = self.classifier.transform_labels_num2str(intent_ids)
            intent, score = intents[0], probabilities[0]
        else:
            intent, score = "None", 0.0

        return intent, score

    def parse(self, text):
        tokens = self.tokenizer.tokenize(text)
        intent, probability = self.get_intent(tokens)
        entities = self.get_entities(tokens)
        if self.ent_synonyms:
            Interpreter.replace_synonyms(entities, self.ent_synonyms)

        return {'text': text, 'intent': intent, 'entities': entities, 'confidence': probability}<|MERGE_RESOLUTION|>--- conflicted
+++ resolved
@@ -8,18 +8,16 @@
 
 
 class MITIESklearnInterpreter(Interpreter):
-<<<<<<< HEAD
-    def __init__(self, metadata, entity_synonyms=None):
-        self.extractor = named_entity_extractor(metadata["entity_extractor"])  # ,metadata["feature_extractor"])
-        self.classifier = text_categorizer(metadata["intent_classifier"])  # ,metadata["feature_extractor"])
-=======
-    def __init__(self, intent_classifier_file=None, entity_extractor_file=None, feature_extractor_file=None, **kwargs):
+    def __init__(self,
+                 intent_classifier_file=None,
+                 entity_extractor_file=None,
+                 feature_extractor_file=None,
+                 entity_synonyms=None, **kwargs):
         if entity_extractor_file:
             self.extractor = named_entity_extractor(entity_extractor_file)  # ,metadata["feature_extractor"])
         with open(intent_classifier_file, 'rb') as f:
             self.classifier = cloudpickle.load(f)
         self.featurizer = MITIEFeaturizer(feature_extractor_file)
->>>>>>> debf0de2
         self.tokenizer = MITIETokenizer()
         self.ent_synonyms = None
         if entity_synonyms:
