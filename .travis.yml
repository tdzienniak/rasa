--- conflicted
+++ resolved
@@ -45,11 +45,7 @@
     name: "Type Check"
     python: 3.6
     script:
-<<<<<<< HEAD
-    - pip install pytype==2019.05.31
-=======
     - pip install pytype==2019.5.31
->>>>>>> ce43f1a2
     - pytype --keep-going rasa
   - &run-tests
     stage: test
