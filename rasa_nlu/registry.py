--- conflicted
+++ resolved
@@ -57,12 +57,8 @@
     CRFEntityExtractor, DucklingHTTPExtractor,
     EntitySynonymMapper,
     SpacyFeaturizer, MitieFeaturizer, NGramFeaturizer, RegexFeaturizer,
-<<<<<<< HEAD
     CountVectorsFeaturizer,
-    MitieTokenizer, SpacyTokenizer, WhitespaceTokenizer,
-=======
     MitieTokenizer, SpacyTokenizer, WhitespaceTokenizer, JiebaTokenizer,
->>>>>>> a3fb59c7
     SklearnIntentClassifier, MitieIntentClassifier, KeywordIntentClassifier,
     EmbeddingIntentClassifier
 ]
